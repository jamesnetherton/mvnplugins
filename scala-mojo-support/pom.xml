<project xmlns="http://maven.apache.org/POM/4.0.0" xmlns:xsi="http://www.w3.org/2001/XMLSchema-instance" xsi:schemaLocation="http://maven.apache.org/POM/4.0.0 http://maven.apache.org/maven-v4_0_0.xsd">
  <modelVersion>4.0.0</modelVersion>
  
  <parent>
    <groupId>org.fusesource.mvnplugins</groupId>
    <artifactId>mvnplugins</artifactId>
    <version>1.13-SNAPSHOT</version>
  </parent>

  <groupId>org.fusesource.mvnplugins</groupId>
  <artifactId>scala-mojo-support</artifactId>
  <version>1.13-SNAPSHOT</version>

  <packaging>jar</packaging>
  
  <name>Scala Mojo Support</name>
  <description>The scala-mojo-support project contains helper code for creating Mojos in scala.</description>

  <properties>
    <scala.version>2.8.1</scala.version>
    <scala.plugin.version>2.15.0</scala.plugin.version>
  </properties>
  
  <dependencies>
    <dependency>
      <groupId>org.apache.maven</groupId>
      <artifactId>maven-plugin-api</artifactId>
      <version>2.2.1</version>
    </dependency>
    <dependency>
      <groupId>org.apache.maven</groupId>
      <artifactId>maven-plugin-tools-api</artifactId>
      <version>2.1</version>
    </dependency>
    <dependency>
      <groupId>org.apache.maven</groupId>
      <artifactId>maven-project</artifactId>
      <version>2.2.1</version>
    </dependency>
    <dependency>
      <groupId>org.codehaus.plexus</groupId>
      <artifactId>plexus-container-default</artifactId>
      <version>1.0-alpha-9</version>
    </dependency>
    <dependency>
        <groupId>jline</groupId>
        <artifactId>jline</artifactId>
        <version>0.9.94</version>
    </dependency>
    <dependency>
      <groupId>org.scala-lang</groupId>
      <artifactId>scala-library</artifactId>
      <version>${scala.version}</version>
    </dependency>
    <dependency>
      <groupId>org.scala-lang</groupId>
      <artifactId>scala-compiler</artifactId>
      <version>${scala.version}</version>
    </dependency>
    <dependency>
      <groupId>junit</groupId>
      <artifactId>junit</artifactId>
      <version>4.8.1</version>
      <scope>test</scope>
    </dependency>
  </dependencies>

  <licenses>
    <license>
      <name>BSD</name>
      <url>http://www.opensource.org/licenses/bsd-license.html</url>
    </license>
  </licenses>
  
  <build>
    <plugins>
      <plugin>
        <groupId>org.scala-tools</groupId>
        <artifactId>maven-scala-plugin</artifactId>
        <version>${scala.plugin.version}</version>
        <executions>
          <execution>
            <goals>
              <goal>add-source</goal>
              <goal>compile</goal>
              <goal>testCompile</goal>
            </goals>
          </execution>
          <execution>
            <id>doc</id>
            <phase>process-classes</phase>
            <goals>
              <goal>doc</goal>
            </goals>
            <configuration>
              <reportOutputDirectory>${project.build.directory}</reportOutputDirectory>
              <outputDirectory>apidocs</outputDirectory>
            </configuration>                
          </execution>
        </executions>
        <configuration>
          <scaladocClassName>scala.tools.nsc.ScalaDoc</scaladocClassName>
          <scalaVersion>${scala.version}</scalaVersion>
          <sourceDir>${project.build.sourceDirectory}</sourceDir>
          <args>
            <arg>-target:jvm-1.5</arg>
            <arg>-no-specialization</arg>
            <arg>-deprecation</arg>
            <!--<arg>-Ystop:erasure</arg>-->
            <!--<arg>-Xprint:typer</arg>-->
            <!--<arg>-explaintypes</arg>-->
          </args>
        </configuration>
      </plugin>
    </plugins>
  </build>

<<<<<<< HEAD
=======
	<repositories>
		<repository>
			<id>scala-tools.org</id>
			<name>Scala-tools Maven2 Repository</name>
			<url>http://scala-tools.org/repo-releases</url>
      <releases>
        <enabled>true</enabled>
      </releases>
      <snapshots>
        <enabled>false</enabled>
      </snapshots>
		</repository>
	</repositories>


  <pluginRepositories>
    <pluginRepository>
      <id>scala</id>
      <name>Scala Tools</name>
      <url>http://scala-tools.org/repo-releases</url>
      <releases>
        <enabled>true</enabled>
      </releases>
      <snapshots>
        <enabled>false</enabled>
      </snapshots>
    </pluginRepository>    
  </pluginRepositories>

  <profiles>
    <profile>
      <id>integration-test</id>
      <build>
        <plugins>

          <!--
            TODO WARNING - m2 integration test tends to fill your local repo with zero byte poms!

            To fix run: find ~/.m2/repository -size 0 -delete -print
          -->
          <plugin>
            <artifactId>maven-invoker-plugin</artifactId>
            <version>1.3</version>
            <configuration>
              <debug>false</debug>
              <streamLogs>true</streamLogs>
              <projectsDirectory>src/it</projectsDirectory>
              <pomIncludes>
                <pomInclude>**/pom.xml</pomInclude>
              </pomIncludes>
              <pomExcludes>
                <pomExclude>test-mojo-project/src/it/**/pom.xml</pomExclude>
              </pomExcludes>
              <preBuildHookScript>setup.groovy</preBuildHookScript>
              <postBuildHookScript>validate.groovy</postBuildHookScript>
            </configuration>
            <executions>
              <execution>
                <id>integration-test</id>
                <goals>
                  <goal>install</goal>
                  <goal>run</goal>
                </goals>
              </execution>
            </executions>
          </plugin>

        </plugins>
      </build>
    </profile>
  </profiles>
>>>>>>> e789b630
</project><|MERGE_RESOLUTION|>--- conflicted
+++ resolved
@@ -115,37 +115,6 @@
     </plugins>
   </build>
 
-<<<<<<< HEAD
-=======
-	<repositories>
-		<repository>
-			<id>scala-tools.org</id>
-			<name>Scala-tools Maven2 Repository</name>
-			<url>http://scala-tools.org/repo-releases</url>
-      <releases>
-        <enabled>true</enabled>
-      </releases>
-      <snapshots>
-        <enabled>false</enabled>
-      </snapshots>
-		</repository>
-	</repositories>
-
-
-  <pluginRepositories>
-    <pluginRepository>
-      <id>scala</id>
-      <name>Scala Tools</name>
-      <url>http://scala-tools.org/repo-releases</url>
-      <releases>
-        <enabled>true</enabled>
-      </releases>
-      <snapshots>
-        <enabled>false</enabled>
-      </snapshots>
-    </pluginRepository>    
-  </pluginRepositories>
-
   <profiles>
     <profile>
       <id>integration-test</id>
@@ -188,5 +157,5 @@
       </build>
     </profile>
   </profiles>
->>>>>>> e789b630
+
 </project>